--- conflicted
+++ resolved
@@ -19,11 +19,7 @@
     <parent>
         <groupId>com.paytronix.utils</groupId>
         <artifactId>parent</artifactId>
-<<<<<<< HEAD
-        <version>13.4-SNAPSHOT</version>
-=======
         <version>13.4-angus-SNAPSHOT</version>
->>>>>>> 01d1d918
         <relativePath>../pom.xml</relativePath>
     </parent>
 
@@ -31,11 +27,7 @@
     <groupId>com.paytronix.utils</groupId>
     <artifactId>lift</artifactId>
     <packaging>jar</packaging>
-<<<<<<< HEAD
-    <version>13.4-SNAPSHOT</version>
-=======
     <version>13.4-angus-SNAPSHOT</version>
->>>>>>> 01d1d918
 
     <name>Paytronix Utils - Lift Support</name>
     <description>Library providing utilities for Lift, particularly for bridging interchange and ResultG with Lift's Box type.</description>
