--- conflicted
+++ resolved
@@ -19,11 +19,7 @@
     <parent>
         <groupId>com.paytronix.utils.maven</groupId>
         <artifactId>parent</artifactId>
-<<<<<<< HEAD
-        <version>13.4-SNAPSHOT</version>
-=======
         <version>13.4-angus-SNAPSHOT</version>
->>>>>>> 01d1d918
         <relativePath>../pom.xml</relativePath>
     </parent>
 
@@ -31,11 +27,7 @@
     <groupId>com.paytronix.utils.maven</groupId>
     <artifactId>avroschemifier-maven-plugin</artifactId>
     <packaging>maven-plugin</packaging>
-<<<<<<< HEAD
-    <version>13.4-SNAPSHOT</version>
-=======
     <version>13.4-angus-SNAPSHOT</version>
->>>>>>> 01d1d918
 
     <name>Paytronix Maven Utils - Avro Schemifier Plugin</name>
     <description>Maven plugin that generates Avro schema files from classes using Interchange reflection.</description>
