--- conflicted
+++ resolved
@@ -19,11 +19,7 @@
     <parent>
         <groupId>com.paytronix.utils.maven</groupId>
         <artifactId>parent</artifactId>
-<<<<<<< HEAD
-        <version>13.4-SNAPSHOT</version>
-=======
         <version>13.4-angus-SNAPSHOT</version>
->>>>>>> 01d1d918
         <relativePath>../pom.xml</relativePath>
     </parent>
 
@@ -31,11 +27,7 @@
     <groupId>com.paytronix.utils.maven</groupId>
     <artifactId>maven-slf4j</artifactId>
     <packaging>jar</packaging>
-<<<<<<< HEAD
-    <version>13.4-SNAPSHOT</version>
-=======
     <version>13.4-angus-SNAPSHOT</version>
->>>>>>> 01d1d918
 
     <name>Paytronix Maven Utils - SLF4J Logging</name>
     <description>Library to allow logging via SLF4j from Maven plugins by using the Maven logger. Gratefully copied from https://github.com/carrot-garden/carrot-maven</description>
